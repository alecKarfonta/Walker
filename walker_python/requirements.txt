--- conflicted
+++ resolved
@@ -1,4 +1,3 @@
-<<<<<<< HEAD
 # Core dependencies
 numpy>=1.21.0
 box2d-py>=2.3.8
@@ -23,16 +22,10 @@
 # Development and testing
 pytest>=6.0.0
 pytest-cov>=2.12.0 
-=======
+
 Flask==3.0.3
 numpy==1.26.4
 pandas==2.2.2
 pygame==2.5.2
 pytest==8.2.0
-box2d==2.3.10
-dash
-# For Bootstrap components in Dash
- dash-bootstrap-components
-# For typing (Python 3.8+ includes it, but for older versions)
-typing-extensions 
->>>>>>> 0689afae
+box2d==2.3.10